use std::sync::Arc;

use async_trait::async_trait;
use coordinator::service::CoordinatorRef;
use memory_pool::MemoryPoolRef;
use meta::error::MetaError;
use models::oid::Oid;
<<<<<<< HEAD
=======
use models::schema::DEFAULT_CATALOG;
>>>>>>> 5a70213f
use spi::query::ast::ExtStatement;
use spi::query::dispatcher::{QueryDispatcher, QueryInfo, QueryStatus};
use spi::query::execution::{Output, QueryExecutionFactory, QueryStateMachine};
use spi::query::logical_planner::LogicalPlanner;
use spi::query::optimizer::Optimizer;
use spi::query::parser::Parser;
use spi::query::scheduler::SchedulerRef;
<<<<<<< HEAD
use spi::query::session::IsiphoSessionCtxFactory;
=======
use spi::query::session::SessionCtxFactory;
>>>>>>> 5a70213f
use spi::service::protocol::{Query, QueryId};
use spi::{QueryError, Result};

use super::query_tracker::QueryTracker;
<<<<<<< HEAD
use crate::data_source::split::SplitManagerRef;
=======
>>>>>>> 5a70213f
use crate::execution::factory::SqlQueryExecutionFactory;
use crate::extension::expr::load_all_functions;
use crate::function::simple_func_manager::SimpleFunctionMetadataManager;
use crate::metadata::{ContextProviderExtension, MetadataProvider};
use crate::sql::logical::planner::DefaultLogicalPlanner;

#[derive(Clone)]
pub struct SimpleQueryDispatcher {
    coord: CoordinatorRef,
<<<<<<< HEAD
    split_manager: SplitManagerRef,
    session_factory: Arc<IsiphoSessionCtxFactory>,
    // TODO resource manager
=======
    session_factory: Arc<SessionCtxFactory>,
    // memory pool
    memory_pool: MemoryPoolRef,
>>>>>>> 5a70213f
    // query tracker
    query_tracker: Arc<QueryTracker>,
    // parser
    parser: Arc<dyn Parser + Send + Sync>,
    // get query execution factory
    query_execution_factory: Arc<dyn QueryExecutionFactory + Send + Sync>,
}

#[async_trait]
impl QueryDispatcher for SimpleQueryDispatcher {
    fn start(&self) {
        // TODO
    }

    fn stop(&self) {
        // TODO
    }

    fn create_query_id(&self) -> QueryId {
        QueryId::next_id()
    }

    fn query_info(&self, _id: &QueryId) {
        // TODO
    }

    async fn execute_query(
        &self,
        tenant_id: Oid,
        query_id: QueryId,
        query: &Query,
    ) -> Result<Output> {
        let session = self.session_factory.create_session_ctx(
            query.context().clone(),
            tenant_id,
            self.memory_pool.clone(),
        )?;

        let meta_client = self
            .coord
            .meta_manager()
            .tenant_manager()
            .tenant_meta(query.context().tenant())
            .await
            .ok_or_else(|| MetaError::TenantNotFound {
                tenant: query.context().tenant().to_string(),
            })?;

        let mut func_manager = SimpleFunctionMetadataManager::default();
        load_all_functions(&mut func_manager)?;

        let default_catalog_meta_client = self
            .coord
            .tenant_meta(DEFAULT_CATALOG)
            .await
            .ok_or_else(|| MetaError::TenantNotFound {
                tenant: DEFAULT_CATALOG.to_string(),
            })?;

        let scheme_provider = MetadataProvider::new(
            self.coord.clone(),
<<<<<<< HEAD
            self.split_manager.clone(),
=======
            meta_client,
>>>>>>> 5a70213f
            func_manager,
            self.query_tracker.clone(),
            session.clone(),
            default_catalog_meta_client,
        );

        let logical_planner = DefaultLogicalPlanner::new(&scheme_provider);

        let statements = self.parser.parse(query.content())?;

        // not allow multi statement
        if statements.len() > 1 {
            return Err(QueryError::MultiStatement {
                num: statements.len(),
                sql: query.content().to_string(),
            });
        }

        let stmt = match statements.front() {
            Some(stmt) => stmt.clone(),
            None => return Ok(Output::Nil(())),
        };

        let query_state_machine = Arc::new(QueryStateMachine::begin(
            query_id,
            query.clone(),
            session.clone(),
            self.coord.clone(),
        ));

        let result = self
            .execute_statement(stmt, &logical_planner, query_state_machine)
            .await?;

        Ok(result)
    }

    fn running_query_infos(&self) -> Vec<QueryInfo> {
        self.query_tracker
            .running_queries()
            .iter()
            .map(|e| e.info())
            .collect()
    }

    fn running_query_status(&self) -> Vec<QueryStatus> {
        self.query_tracker
            .running_queries()
            .iter()
            .map(|e| e.status())
            .collect()
    }

    fn cancel_query(&self, id: &QueryId) {
        self.query_tracker.query(id).map(|e| e.cancel());
    }
}

impl SimpleQueryDispatcher {
    async fn execute_statement<S: ContextProviderExtension + Send + Sync>(
        &self,
        stmt: ExtStatement,
        logical_planner: &DefaultLogicalPlanner<'_, S>,
        query_state_machine: Arc<QueryStateMachine>,
    ) -> Result<Output> {
        // begin analyze
        query_state_machine.begin_analyze();
        let logical_plan = logical_planner
            .create_logical_plan(stmt, &query_state_machine.session)
            .await?;
        query_state_machine.end_analyze();

        let execution = self
            .query_execution_factory
            .create_query_execution(logical_plan, query_state_machine.clone());

        // TrackedQuery.drop() is called implicitly when the value goes out of scope,
        self.query_tracker
            .try_track_query(query_state_machine.query_id, execution)?
            .start()
            .await
    }
}

#[derive(Default, Clone)]
pub struct SimpleQueryDispatcherBuilder {
    coord: Option<CoordinatorRef>,
<<<<<<< HEAD
    split_manager: Option<SplitManagerRef>,
    session_factory: Option<Arc<IsiphoSessionCtxFactory>>,
=======
    session_factory: Option<Arc<SessionCtxFactory>>,
>>>>>>> 5a70213f
    parser: Option<Arc<dyn Parser + Send + Sync>>,
    // cnosdb optimizer
    optimizer: Option<Arc<dyn Optimizer + Send + Sync>>,
    scheduler: Option<SchedulerRef>,

    queries_limit: usize,
    memory_pool: Option<MemoryPoolRef>, // memory
}

impl SimpleQueryDispatcherBuilder {
    pub fn with_coord(mut self, coord: CoordinatorRef) -> Self {
        self.coord = Some(coord);
        self
    }

<<<<<<< HEAD
    pub fn with_split_manager(mut self, split_manager: SplitManagerRef) -> Self {
        self.split_manager = Some(split_manager);
        self
    }

    pub fn with_session_factory(mut self, session_factory: Arc<IsiphoSessionCtxFactory>) -> Self {
=======
    pub fn with_session_factory(mut self, session_factory: Arc<SessionCtxFactory>) -> Self {
>>>>>>> 5a70213f
        self.session_factory = Some(session_factory);
        self
    }

    pub fn with_parser(mut self, parser: Arc<dyn Parser + Send + Sync>) -> Self {
        self.parser = Some(parser);
        self
    }

    pub fn with_optimizer(mut self, optimizer: Arc<dyn Optimizer + Send + Sync>) -> Self {
        self.optimizer = Some(optimizer);
        self
    }

    pub fn with_scheduler(mut self, scheduler: SchedulerRef) -> Self {
        self.scheduler = Some(scheduler);
        self
    }

    pub fn with_queries_limit(mut self, limit: u32) -> Self {
        self.queries_limit = limit as usize;
        self
    }

    pub fn with_memory_pool(mut self, memory_pool: MemoryPoolRef) -> Self {
        self.memory_pool = Some(memory_pool);
        self
    }

    pub fn build(self) -> Result<SimpleQueryDispatcher> {
        let coord = self.coord.ok_or_else(|| QueryError::BuildQueryDispatcher {
            err: "lost of coord".to_string(),
        })?;

        let split_manager = self
            .split_manager
            .ok_or_else(|| QueryError::BuildQueryDispatcher {
                err: "lost of split manager".to_string(),
            })?;

        let session_factory =
            self.session_factory
                .ok_or_else(|| QueryError::BuildQueryDispatcher {
                    err: "lost of session_factory".to_string(),
                })?;

        let parser = self
            .parser
            .ok_or_else(|| QueryError::BuildQueryDispatcher {
                err: "lost of parser".to_string(),
            })?;

        let optimizer = self
            .optimizer
            .ok_or_else(|| QueryError::BuildQueryDispatcher {
                err: "lost of optimizer".to_string(),
            })?;

        let scheduler = self
            .scheduler
            .ok_or_else(|| QueryError::BuildQueryDispatcher {
                err: "lost of scheduler".to_string(),
            })?;

        let query_tracker = Arc::new(QueryTracker::new(self.queries_limit));

        let query_execution_factory = Arc::new(SqlQueryExecutionFactory::new(
            optimizer,
            scheduler,
            query_tracker.clone(),
        ));
        let memory_pool = self
            .memory_pool
            .ok_or_else(|| QueryError::BuildQueryDispatcher {
                err: "lost of memory pool".to_string(),
            })?;
        Ok(SimpleQueryDispatcher {
            coord,
            split_manager,
            session_factory,
            memory_pool,
            parser,
            query_execution_factory,
            query_tracker,
        })
    }
}<|MERGE_RESOLUTION|>--- conflicted
+++ resolved
@@ -5,10 +5,7 @@
 use memory_pool::MemoryPoolRef;
 use meta::error::MetaError;
 use models::oid::Oid;
-<<<<<<< HEAD
-=======
 use models::schema::DEFAULT_CATALOG;
->>>>>>> 5a70213f
 use spi::query::ast::ExtStatement;
 use spi::query::dispatcher::{QueryDispatcher, QueryInfo, QueryStatus};
 use spi::query::execution::{Output, QueryExecutionFactory, QueryStateMachine};
@@ -16,19 +13,12 @@
 use spi::query::optimizer::Optimizer;
 use spi::query::parser::Parser;
 use spi::query::scheduler::SchedulerRef;
-<<<<<<< HEAD
-use spi::query::session::IsiphoSessionCtxFactory;
-=======
 use spi::query::session::SessionCtxFactory;
->>>>>>> 5a70213f
 use spi::service::protocol::{Query, QueryId};
 use spi::{QueryError, Result};
 
 use super::query_tracker::QueryTracker;
-<<<<<<< HEAD
 use crate::data_source::split::SplitManagerRef;
-=======
->>>>>>> 5a70213f
 use crate::execution::factory::SqlQueryExecutionFactory;
 use crate::extension::expr::load_all_functions;
 use crate::function::simple_func_manager::SimpleFunctionMetadataManager;
@@ -38,15 +28,10 @@
 #[derive(Clone)]
 pub struct SimpleQueryDispatcher {
     coord: CoordinatorRef,
-<<<<<<< HEAD
     split_manager: SplitManagerRef,
-    session_factory: Arc<IsiphoSessionCtxFactory>,
-    // TODO resource manager
-=======
     session_factory: Arc<SessionCtxFactory>,
     // memory pool
     memory_pool: MemoryPoolRef,
->>>>>>> 5a70213f
     // query tracker
     query_tracker: Arc<QueryTracker>,
     // parser
@@ -108,11 +93,8 @@
 
         let scheme_provider = MetadataProvider::new(
             self.coord.clone(),
-<<<<<<< HEAD
             self.split_manager.clone(),
-=======
             meta_client,
->>>>>>> 5a70213f
             func_manager,
             self.query_tracker.clone(),
             session.clone(),
@@ -200,12 +182,8 @@
 #[derive(Default, Clone)]
 pub struct SimpleQueryDispatcherBuilder {
     coord: Option<CoordinatorRef>,
-<<<<<<< HEAD
     split_manager: Option<SplitManagerRef>,
-    session_factory: Option<Arc<IsiphoSessionCtxFactory>>,
-=======
     session_factory: Option<Arc<SessionCtxFactory>>,
->>>>>>> 5a70213f
     parser: Option<Arc<dyn Parser + Send + Sync>>,
     // cnosdb optimizer
     optimizer: Option<Arc<dyn Optimizer + Send + Sync>>,
@@ -221,17 +199,13 @@
         self
     }
 
-<<<<<<< HEAD
+    pub fn with_session_factory(mut self, session_factory: Arc<SessionCtxFactory>) -> Self {
+        self.session_factory = Some(session_factory);
+        self
+    }
+
     pub fn with_split_manager(mut self, split_manager: SplitManagerRef) -> Self {
         self.split_manager = Some(split_manager);
-        self
-    }
-
-    pub fn with_session_factory(mut self, session_factory: Arc<IsiphoSessionCtxFactory>) -> Self {
-=======
-    pub fn with_session_factory(mut self, session_factory: Arc<SessionCtxFactory>) -> Self {
->>>>>>> 5a70213f
-        self.session_factory = Some(session_factory);
         self
     }
 
