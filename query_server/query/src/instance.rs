use std::sync::Arc;

use async_trait::async_trait;
use coordinator::service::CoordinatorRef;
use derive_builder::Builder;
<<<<<<< HEAD
use meta::error::MetaError;
use models::auth::role::{SystemTenantRole, TenantRoleIdentifier};
use models::auth::user::{User, UserInfo, UserOptionsBuilder, ROOT};
use models::oid::Identifier;
use models::schema::{DatabaseSchema, TenantOptionsBuilder, DEFAULT_CATALOG, DEFAULT_DATABASE};
use snafu::ResultExt;
use spi::query::auth::AccessControlRef;
use spi::query::dispatcher::QueryDispatcher;
use spi::query::session::IsiphoSessionCtxFactory;
use spi::server::dbms::DatabaseManagerSystem;
use spi::service::protocol::{Query, QueryHandle, QueryId};
use spi::{AuthSnafu, QueryError, Result};
use trace::{debug, info};
use tskv::engine::EngineRef;
use tskv::kv_option::Options;

use crate::auth::auth_control::{AccessControlImpl, AccessControlNoCheck};
use crate::data_source::split::SplitManager;
=======
use memory_pool::MemoryPoolRef;
use models::auth::user::{User, UserInfo};
use snafu::ResultExt;
use spi::query::auth::AccessControlRef;
use spi::query::dispatcher::QueryDispatcher;
use spi::query::session::SessionCtxFactory;
use spi::server::dbms::DatabaseManagerSystem;
use spi::service::protocol::{Query, QueryHandle, QueryId};
use spi::{AuthSnafu, Result};
use trace::debug;
use tskv::kv_option::Options;

use crate::auth::auth_control::{AccessControlImpl, AccessControlNoCheck};
>>>>>>> 5a70213f
use crate::dispatcher::manager::SimpleQueryDispatcherBuilder;
use crate::execution::scheduler::LocalScheduler;
use crate::sql::optimizer::CascadeOptimizerBuilder;
use crate::sql::parser::DefaultParser;

#[derive(Builder)]
pub struct Cnosdbms<D> {
    // TODO access control
    access_control: AccessControlRef,
    // query dispatcher & query execution
    query_dispatcher: D,
}

#[async_trait]
impl<D> DatabaseManagerSystem for Cnosdbms<D>
where
    D: QueryDispatcher,
{
    async fn authenticate(&self, user_info: &UserInfo, tenant_name: Option<&str>) -> Result<User> {
        self.access_control
            .access_check(user_info, tenant_name)
            .await
            .context(AuthSnafu)
    }

    async fn execute(&self, query: &Query) -> Result<QueryHandle> {
        let query_id = self.query_dispatcher.create_query_id();

        let tenant_id = self
            .access_control
            .tenant_id(query.context().tenant())
            .await
            .context(AuthSnafu)?;

        let result = self
            .query_dispatcher
            .execute_query(tenant_id, query_id, query)
            .await?;

        Ok(QueryHandle::new(query_id, query.clone(), result))
    }

    fn metrics(&self) -> String {
        let infos = self.query_dispatcher.running_query_infos();
        let status = self.query_dispatcher.running_query_status();

        format!(
            "infos: {}\nstatus: {}\n",
            infos
                .iter()
                .map(|e| format!("{:?}", e))
                .collect::<Vec<_>>()
                .join(","),
            status
                .iter()
                .map(|e| format!("{:?}", e))
                .collect::<Vec<_>>()
                .join(",")
        )
    }

    fn cancel(&self, query_id: &QueryId) {
        self.query_dispatcher.cancel_query(query_id);
    }
}

pub async fn make_cnosdbms(
    coord: CoordinatorRef,
    options: Options,
    memory_pool: MemoryPoolRef,
) -> Result<impl DatabaseManagerSystem> {
    let split_manager = Arc::new(SplitManager::default());
    // TODO session config need load global system config
    let session_factory = Arc::new(SessionCtxFactory::default());
    let parser = Arc::new(DefaultParser::default());
    let optimizer = Arc::new(CascadeOptimizerBuilder::default().build());
    // TODO wrap, and num_threads configurable
    let scheduler = Arc::new(LocalScheduler {});

    let queries_limit = options.query.max_server_connections;

    let meta_manager = coord.meta_manager();

    let query_dispatcher = SimpleQueryDispatcherBuilder::default()
        .with_coord(coord)
        .with_split_manager(split_manager)
        .with_session_factory(session_factory)
        .with_parser(parser)
        .with_optimizer(optimizer)
        .with_scheduler(scheduler)
        .with_queries_limit(queries_limit)
        .with_memory_pool(memory_pool)
        .build()?;

    let mut builder = CnosdbmsBuilder::default();

    let access_control_no_check = AccessControlNoCheck::new(meta_manager);
    if options.query.auth_enabled {
        debug!("build access control");
        builder.access_control(Arc::new(AccessControlImpl::new(access_control_no_check)))
    } else {
        debug!("build access control without check");
        builder.access_control(Arc::new(access_control_no_check))
    };

    let db_server = builder
        .query_dispatcher(query_dispatcher)
        .build()
        .expect("build db server");

    Ok(db_server)
}

#[cfg(test)]
mod tests {
    use std::ops::DerefMut;

    use chrono::Utc;
    use config::get_config;
<<<<<<< HEAD
    use coordinator::service::MockCoordinator;
    use datafusion::arrow::record_batch::RecordBatch;
    use datafusion::arrow::util::pretty::pretty_format_batches;
=======
    use coordinator::service_mock::MockCoordinator;
    use datafusion::arrow::record_batch::RecordBatch;
    use datafusion::arrow::util::pretty::pretty_format_batches;
    use datafusion::execution::memory_pool::GreedyMemoryPool;
>>>>>>> 5a70213f
    use models::auth::user::UserInfo;
    use models::schema::DEFAULT_CATALOG;
    use spi::service::protocol::ContextBuilder;
    use trace::debug;
<<<<<<< HEAD
    use tskv::engine::MockEngine;
=======

    use super::*;
>>>>>>> 5a70213f

    use super::*;

    #[macro_export]
    macro_rules! assert_batches_eq {
        ($EXPECTED_LINES: expr, $CHUNKS: expr) => {
            let expected_lines: Vec<String> = $EXPECTED_LINES.iter().map(|&s| s.into()).collect();

            let formatted = pretty_format_batches($CHUNKS).unwrap().to_string();

            let actual_lines: Vec<&str> = formatted.trim().lines().collect();

            assert_eq!(
                expected_lines, actual_lines,
                "\n\nexpected:\n\n{:#?}\nactual:\n\n{:#?}\n\n",
                expected_lines, actual_lines
            );
        };
    }

    async fn exec_sql(db: &impl DatabaseManagerSystem, sql: &str) -> Vec<RecordBatch> {
        let user = UserInfo {
            user: DEFAULT_CATALOG.to_string(),
            password: "todo".to_string(),
            private_key: None,
        };

        let user = db
            .authenticate(&user, Some(DEFAULT_CATALOG))
            .await
            .expect("authenticate");

        let query = Query::new(ContextBuilder::new(user).build(), sql.to_string());

        let result = db.execute(&query).await.unwrap();

        result.result().chunk_result().to_vec()
    }

    #[tokio::test]
    #[ignore]
    async fn test_simple_sql() {
        let config = get_config("../../config/config.toml");
        let opt = Options::from(&config);
        let memory = Arc::new(GreedyMemoryPool::new(1024 * 1024 * 1024));
        let db = make_cnosdbms(Arc::new(MockCoordinator::default()), opt, memory)
            .await
            .unwrap();

        let mut result = exec_sql(&db, "SELECT * FROM (VALUES (1, 'one'), (2, 'two'), (3, 'three')) AS t (num,letter) order by num").await;

        let expected = vec![
            "+-----+--------+",
            "| num | letter |",
            "+-----+--------+",
            "| 1   | one    |",
            "| 2   | two    |",
            "| 3   | three  |",
            "+-----+--------+",
        ];

        // let formatted = pretty_format_batches(result.deref_mut())
        //     .unwrap()
        //     .to_string();

        // println!("{}", formatted);

        assert_batches_eq!(expected, result.deref_mut());
    }

    fn generate_data(n: usize) -> String {
        // let mut random = rand::thread_rng();

        // random.gen_range();
        debug!("start generate data.");
        let rows: Vec<String> = (0..n)
            .map(|i| {
                format!(
                    "({}, '{}----xxxxxx=====3333444hhhhhhxx324r9cc')",
                    i % 1000,
                    i % 100
                )
            })
            .collect();
        // .reduce(|l, r| {
        //     format!("{}, {}", l, r)
        // }).unwrap();

        let result = rows.join(",");

        debug!("end generate data.");

        result
    }

    #[tokio::test]
    #[ignore]
    async fn test_topk_sql() {
        // trace::init_default_global_tracing("/tmp", "test_rust.log", "debug");
        let config = get_config("../../config/config.toml");
        let opt = Options::from(&config);
        let memory = Arc::new(GreedyMemoryPool::new(1024 * 1024 * 1024));
        let db = make_cnosdbms(Arc::new(MockCoordinator::default()), opt, memory)
            .await
            .unwrap();

        let sql = format!(
            "SELECT * FROM
        (VALUES  {}) AS t (num,letter)
        order by num limit 20",
            generate_data(1_000_000)
        );

        let start = Utc::now();

        let mut result = exec_sql(&db, &sql).await;

        let end = Utc::now();

        println!("used time: {}", (start - end).num_milliseconds());

        let expected = vec![
            "+-----+--------+",
            "| num | letter |",
            "+-----+--------+",
            "| 1   | one    |",
            "| 2   | two    |",
            "+-----+--------+",
        ];

        assert_batches_eq!(expected, result.deref_mut());
    }

    #[tokio::test]
    #[ignore]
    async fn test_topk_desc_sql() {
        // trace::init_default_global_tracing("/tmp", "test_rust.log", "debug");
        let config = get_config("../../config/config.toml");
        let opt = Options::from(&config);
        let memory = Arc::new(GreedyMemoryPool::new(1024 * 1024 * 1024));
        let db = make_cnosdbms(Arc::new(MockCoordinator::default()), opt, memory)
            .await
            .unwrap();

        let mut result = exec_sql(
            &db,
            "
        SELECT * FROM
        (VALUES  (9, 'nine'),(2, 'two'), (1, 'one'), (3, 'three')) AS t (num,letter)
        order by num desc limit 2",
        )
        .await;

        let expected = vec![
            "+-----+--------+",
            "| num | letter |",
            "+-----+--------+",
            "| 9   | nine   |",
            "| 3   | three  |",
            "+-----+--------+",
        ];

        // let formatted = pretty_format_batches(result.deref_mut())
        //     .unwrap()
        //     .to_string();

        // println!("{}", formatted);

        assert_batches_eq!(expected, result.deref_mut());
    }

    #[tokio::test]
    #[ignore]
    async fn test_create_external_csv_table() {
        let config = get_config("../../config/config.toml");
        let opt = Options::from(&config);
        let memory = Arc::new(GreedyMemoryPool::new(1024 * 1024 * 1024));
        let db = make_cnosdbms(Arc::new(MockCoordinator::default()), opt, memory)
            .await
            .unwrap();

        assert_batches_eq!(
            vec!["++", "++", "++",],
            exec_sql(
                &db,
                "CREATE EXTERNAL TABLE decimal_simple (
                    c1  DECIMAL(10,6) NOT NULL,
                    c2  DOUBLE NOT NULL,
                    c3  BIGINT NOT NULL,
                    c4  BOOLEAN NOT NULL,
                    c5  DECIMAL(12,7) NOT NULL
                )
                STORED AS CSV
                WITH HEADER ROW
                LOCATION 'tests/data/csv/decimal_data.csv'",
            )
            .await
            .deref_mut()
        );

        assert_batches_eq!(
            vec![
                "+----------+----------------+-----+-------+-----------+",
                "| c1       | c2             | c3  | c4    | c5        |",
                "+----------+----------------+-----+-------+-----------+",
                "| 0.000010 | 0.000000000001 | 1   | true  | 0.0000140 |",
                "| 0.000020 | 0.000000000002 | 2   | true  | 0.0000250 |",
                "| 0.000020 | 0.000000000002 | 3   | false | 0.0000190 |",
                "| 0.000030 | 0.000000000003 | 4   | true  | 0.0000320 |",
                "| 0.000030 | 0.000000000003 | 5   | false | 0.0000350 |",
                "| 0.000030 | 0.000000000003 | 5   | true  | 0.0000110 |",
                "| 0.000040 | 0.000000000004 | 5   | true  | 0.0000440 |",
                "| 0.000040 | 0.000000000004 | 8   | false | 0.0000440 |",
                "| 0.000040 | 0.000000000004 | 12  | false | 0.0000400 |",
                "| 0.000040 | 0.000000000004 | 14  | true  | 0.0000400 |",
                "| 0.000050 | 0.000000000005 | 1   | false | 0.0001000 |",
                "| 0.000050 | 0.000000000005 | 4   | true  | 0.0000780 |",
                "| 0.000050 | 0.000000000005 | 8   | false | 0.0000330 |",
                "| 0.000050 | 0.000000000005 | 9   | true  | 0.0000520 |",
                "| 0.000050 | 0.000000000005 | 100 | true  | 0.0000680 |",
                "+----------+----------------+-----+-------+-----------+",
            ],
            exec_sql(&db, "select * from decimal_simple order by c1,c2,c3,c4,c5;",)
                .await
                .deref_mut()
        );
    }

    #[tokio::test]
    #[ignore]
    async fn test_create_external_parquet_table() {
        let config = get_config("../../config/config.toml");
        let opt = Options::from(&config);
        let memory = Arc::new(GreedyMemoryPool::new(1024 * 1024 * 1024));
        let db = make_cnosdbms(Arc::new(MockCoordinator::default()), opt, memory)
            .await
            .unwrap();

        assert_batches_eq!(
            vec!["++", "++", "++",],
            exec_sql(
                &db,
                "
            CREATE EXTERNAL TABLE rep
            STORED AS PARQUET
            LOCATION 'tests/data/parquet/userdata1.parquet';",
            )
            .await
            .deref_mut()
        );

        assert_batches_eq!(vec![
            "+---------------------+----+---------+---------+--------------------------+--------+----------------+------------------+------------------------+------------+-----------+--------------------------+-------+",
            "| COUNT(UInt8(1))     |    |         |         |                          |        |                |                  |                        |            |           |                          |       |",
            "+---------------------+----+---------+---------+--------------------------+--------+----------------+------------------+------------------------+------------+-----------+--------------------------+-------+",
            "| 1000                |    |         |         |                          |        |                |                  |                        |            |           |                          |       |",
            "| 2016-02-03 07:55:29 | 1  | Amanda  | Jordan  | ajordan0@com.com         | Female | 1.197.201.2    | 6759521864920116 | Indonesia              | 3/8/1971   | 49756.53  | Internal Auditor         | 1E+02 |",
            "| 2016-02-03 17:04:03 | 2  | Albert  | Freeman | afreeman1@is.gd          | Male   | 218.111.175.34 |                  | Canada                 | 1/16/1968  | 150280.17 | Accountant IV            |       |",
            "| 2016-02-03 01:09:31 | 3  | Evelyn  | Morgan  | emorgan2@altervista.org  | Female | 7.161.136.94   | 6767119071901597 | Russia                 | 2/1/1960   | 144972.51 | Structural Engineer      |       |",
            "| 2016-02-03 00:36:21 | 4  | Denise  | Riley   | driley3@gmpg.org         | Female | 140.35.109.83  | 3576031598965625 | China                  | 4/8/1997   | 90263.05  | Senior Cost Accountant   |       |",
            "| 2016-02-03 05:05:31 | 5  | Carlos  | Burns   | cburns4@miitbeian.gov.cn |        | 169.113.235.40 | 5602256255204850 | South Africa           |            |           |                          |       |",
            "| 2016-02-03 07:22:34 | 6  | Kathryn | White   | kwhite5@google.com       | Female | 195.131.81.179 | 3583136326049310 | Indonesia              | 2/25/1983  | 69227.11  | Account Executive        |       |",
            "| 2016-02-03 08:33:08 | 7  | Samuel  | Holmes  | sholmes6@foxnews.com     | Male   | 232.234.81.197 | 3582641366974690 | Portugal               | 12/18/1987 | 14247.62  | Senior Financial Analyst |       |",
            "| 2016-02-03 06:47:06 | 8  | Harry   | Howell  | hhowell7@eepurl.com      | Male   | 91.235.51.73   |                  | Bosnia and Herzegovina | 3/1/1962   | 186469.43 | Web Developer IV         |       |",
            "| 2016-02-03 03:52:53 | 9  | Jose    | Foster  | jfoster8@yelp.com        | Male   | 132.31.53.61   |                  | South Korea            | 3/27/1992  | 231067.84 | Software Test Engineer I | 1E+02 |",
            "| 2016-02-03 18:29:47 | 10 | Emily   | Stewart | estewart9@opensource.org | Female | 143.28.251.245 | 3574254110301671 | Nigeria                | 1/28/1997  | 27234.28  | Health Coach IV          |       |",
            "+---------------------+----+---------+---------+--------------------------+--------+----------------+------------------+------------------------+------------+-----------+--------------------------+-------+",
        ], exec_sql(
            &db,
            "
            select count(1) from rep;
            select * from rep limit 10;
            ",
        )
        .await.deref_mut());
    }

    #[tokio::test]
    #[ignore]
    async fn test_create_external_json_table() {
        let config = get_config("../config/config.toml");
        let opt = Options::from(&config);
        let memory = Arc::new(GreedyMemoryPool::new(1024 * 1024 * 1024));
        let db = make_cnosdbms(Arc::new(MockCoordinator::default()), opt, memory)
            .await
            .unwrap();

        assert_batches_eq!(
            vec!["++", "++", "++",],
            exec_sql(
                &db,
                "
            CREATE EXTERNAL TABLE rep
            STORED AS NDJSON
            LOCATION 'tests/data/json/schema_infer_limit.json';",
            )
            .await
            .deref_mut()
        );

        assert_batches_eq!(
            vec![
                "+-----+------+-------+---+",
                "| a   | b    | c     | d |",
                "+-----+------+-------+---+",
                "| 1   |      |       |   |",
                "| -10 | -3.5 |       |   |",
                "| 2   | 0.6  | false |   |",
                "| 1   | 2    | false | 4 |",
                "| 4   |      |       |   |",
                "+-----+------+-------+---+",
            ],
            exec_sql(
                &db,
                "
            select * from rep limit 10;
            select count(1) from rep;
            ",
            )
            .await
            .deref_mut()
        );
    }
}<|MERGE_RESOLUTION|>--- conflicted
+++ resolved
@@ -3,26 +3,6 @@
 use async_trait::async_trait;
 use coordinator::service::CoordinatorRef;
 use derive_builder::Builder;
-<<<<<<< HEAD
-use meta::error::MetaError;
-use models::auth::role::{SystemTenantRole, TenantRoleIdentifier};
-use models::auth::user::{User, UserInfo, UserOptionsBuilder, ROOT};
-use models::oid::Identifier;
-use models::schema::{DatabaseSchema, TenantOptionsBuilder, DEFAULT_CATALOG, DEFAULT_DATABASE};
-use snafu::ResultExt;
-use spi::query::auth::AccessControlRef;
-use spi::query::dispatcher::QueryDispatcher;
-use spi::query::session::IsiphoSessionCtxFactory;
-use spi::server::dbms::DatabaseManagerSystem;
-use spi::service::protocol::{Query, QueryHandle, QueryId};
-use spi::{AuthSnafu, QueryError, Result};
-use trace::{debug, info};
-use tskv::engine::EngineRef;
-use tskv::kv_option::Options;
-
-use crate::auth::auth_control::{AccessControlImpl, AccessControlNoCheck};
-use crate::data_source::split::SplitManager;
-=======
 use memory_pool::MemoryPoolRef;
 use models::auth::user::{User, UserInfo};
 use snafu::ResultExt;
@@ -36,7 +16,7 @@
 use tskv::kv_option::Options;
 
 use crate::auth::auth_control::{AccessControlImpl, AccessControlNoCheck};
->>>>>>> 5a70213f
+use crate::data_source::split;
 use crate::dispatcher::manager::SimpleQueryDispatcherBuilder;
 use crate::execution::scheduler::LocalScheduler;
 use crate::sql::optimizer::CascadeOptimizerBuilder;
@@ -108,7 +88,7 @@
     options: Options,
     memory_pool: MemoryPoolRef,
 ) -> Result<impl DatabaseManagerSystem> {
-    let split_manager = Arc::new(SplitManager::default());
+    let split_manager = split::default_split_manager_ref();
     // TODO session config need load global system config
     let session_factory = Arc::new(SessionCtxFactory::default());
     let parser = Arc::new(DefaultParser::default());
@@ -156,26 +136,14 @@
 
     use chrono::Utc;
     use config::get_config;
-<<<<<<< HEAD
-    use coordinator::service::MockCoordinator;
-    use datafusion::arrow::record_batch::RecordBatch;
-    use datafusion::arrow::util::pretty::pretty_format_batches;
-=======
     use coordinator::service_mock::MockCoordinator;
     use datafusion::arrow::record_batch::RecordBatch;
     use datafusion::arrow::util::pretty::pretty_format_batches;
     use datafusion::execution::memory_pool::GreedyMemoryPool;
->>>>>>> 5a70213f
     use models::auth::user::UserInfo;
     use models::schema::DEFAULT_CATALOG;
     use spi::service::protocol::ContextBuilder;
     use trace::debug;
-<<<<<<< HEAD
-    use tskv::engine::MockEngine;
-=======
-
-    use super::*;
->>>>>>> 5a70213f
 
     use super::*;
 
