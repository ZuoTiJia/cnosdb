<<<<<<< HEAD
use std::cmp::max;
use std::collections::HashMap;
use std::iter::Peekable;
use std::path::{Path, PathBuf};
use std::rc::Rc;
use std::slice;
use std::sync::Arc;
=======
use std::collections::HashMap;
use std::path::{Path, PathBuf};
use std::sync::Arc;
use std::time::Duration;
>>>>>>> 5a70213f

use models::codec::Encoding;
use models::schema::TskvTableSchema;
use models::utils::split_id;
<<<<<<< HEAD
use models::{
    utils as model_utils, ColumnId, FieldId, FieldInfo, RwLockRef, SeriesId, SeriesKey, Timestamp,
    ValueType,
};
use parking_lot::{Mutex, RwLock};
use regex::internal::Input;
use snafu::{NoneError, OptionExt, ResultExt};
use tokio::select;
use tokio::sync::mpsc::{self, UnboundedSender};
use tokio::sync::oneshot;
use tokio::sync::oneshot::Sender;
use trace::{debug, error, info, log_error, warn};

use crate::compaction::FlushReq;
use crate::context::GlobalContext;
use crate::database::Database;
use crate::error::{self, Error, Result};
use crate::index::IndexResult;
use crate::kv_option::Options;
use crate::memcache::{DataType, FieldVal, MemCache, SeriesData};
use crate::summary::{
    CompactMeta, CompactMetaBuilder, SummaryTask, VersionEdit, WriteSummaryRequest,
};
use crate::tseries_family::{LevelInfo, Version};
use crate::tsm::codec::DataBlockEncoding;
use crate::tsm::{self, DataBlock, TsmWriter};
use crate::version_set::VersionSet;
use crate::TseriesFamilyId;
=======
use models::{utils as model_utils, ColumnId, FieldId, SeriesId, Timestamp, ValueType};
use parking_lot::RwLock;
use snafu::ResultExt;
use tokio::sync::mpsc::Sender;
use tokio::sync::oneshot;
use tokio::time::timeout;
use trace::{error, info, warn};
use utils::BloomFilter;

use crate::compaction::{CompactTask, FlushReq};
use crate::context::GlobalContext;
use crate::error::{self, Result};
use crate::memcache::{FieldVal, MemCache, SeriesData};
use crate::summary::{CompactMeta, CompactMetaBuilder, SummaryTask, VersionEdit};
use crate::tseries_family::Version;
use crate::tsm::codec::DataBlockEncoding;
use crate::tsm::{self, DataBlock, TsmWriter};
use crate::version_set::VersionSet;
use crate::{ColumnFileId, TseriesFamilyId};
>>>>>>> 5a70213f

struct FlushingBlock {
    pub field_id: FieldId,
    pub data_block: DataBlock,
    pub is_delta: bool,
}

pub struct FlushTask {
    mem_caches: Vec<Arc<RwLock<MemCache>>>,
    ts_family_id: TseriesFamilyId,
    global_context: Arc<GlobalContext>,
    path_tsm: PathBuf,
    path_delta: PathBuf,
}

impl FlushTask {
    pub fn new(
        mem_caches: Vec<Arc<RwLock<MemCache>>>,
        ts_family_id: TseriesFamilyId,
        global_context: Arc<GlobalContext>,
        path_tsm: impl AsRef<Path>,
        path_delta: impl AsRef<Path>,
    ) -> Self {
        Self {
            mem_caches,
            ts_family_id,
            global_context,
            path_tsm: path_tsm.as_ref().into(),
            path_delta: path_delta.as_ref().into(),
        }
    }

    pub async fn run(
        self,
        version: Arc<Version>,
        version_edits: &mut Vec<VersionEdit>,
        file_metas: &mut HashMap<ColumnFileId, Arc<BloomFilter>>,
    ) -> Result<()> {
        info!(
            "Flush: Running flush job on ts_family: {} with {} MemCaches, collecting informations.",
            version.ts_family_id,
            self.mem_caches.len(),
        );
        let (mut high_seq, mut low_seq) = (0, u64::MAX);
        let mut total_memcache_size = 0_u64;

        let mut flushing_mems = Vec::with_capacity(self.mem_caches.len());
        for mem in self.mem_caches.iter() {
            flushing_mems.push(mem.read());
        }
        let mut flushing_mems_data: HashMap<SeriesId, Vec<Arc<RwLock<SeriesData>>>> =
            HashMap::new();
        let flushing_mems_len = flushing_mems.len();
        for mem in flushing_mems.into_iter() {
            let seq_no = mem.seq_no();
            high_seq = seq_no.max(high_seq);
            low_seq = seq_no.min(low_seq);
            total_memcache_size += mem.cache_size();

            for (series_id, series_data) in mem.read_series_data() {
                flushing_mems_data
                    .entry(series_id)
                    .or_insert_with(|| Vec::with_capacity(flushing_mems_len))
                    .push(series_data);
            }
        }

        if total_memcache_size == 0 {
            return Ok(());
        }

        let mut max_level_ts = version.max_level_ts;
        let mut column_file_metas = self
            .flush_mem_caches(
                flushing_mems_data,
                max_level_ts,
                tsm::MAX_BLOCK_VALUES as usize,
            )
            .await?;
        let mut edit = VersionEdit::new(self.ts_family_id);
        for (cm, _) in column_file_metas.iter_mut() {
            cm.low_seq = low_seq;
            cm.high_seq = high_seq;
            max_level_ts = max_level_ts.max(cm.max_ts);
        }
        for (cm, field_filter) in column_file_metas {
            file_metas.insert(cm.file_id, field_filter);
            edit.add_file(cm, max_level_ts);
        }
        version_edits.push(edit);

        Ok(())
    }

    /// Merges caches data and write them into a `.tsm` file and a `.delta` file
    /// (Sometimes one of the two file type.), returns `CompactMeta`s of the wrote files.
    async fn flush_mem_caches(
        &self,
        mut caches_data: HashMap<SeriesId, Vec<Arc<RwLock<SeriesData>>>>,
        max_level_ts: Timestamp,
        data_block_size: usize,
    ) -> Result<Vec<(CompactMeta, Arc<BloomFilter>)>> {
        let mut delta_writer: Option<TsmWriter> = None;
        let mut tsm_writer: Option<TsmWriter> = None;

        for (sid, series_datas) in caches_data.iter_mut() {
            let mut field_id_code_type_map = HashMap::new();
            let mut schema_columns_value_type_map: HashMap<ColumnId, ValueType> = HashMap::new();
            let mut column_values_map: HashMap<ColumnId, Vec<(Timestamp, FieldVal)>> =
                HashMap::new();

            // Iterates [ MemCache ] -> next_series_id -> [ SeriesData ]
            for series_data in series_datas.iter_mut() {
                // Iterates SeriesData -> [ RowGroups{ schema_id, schema, [ RowData ] } ]
                for (_sch_id, sch_cols, rows) in series_data.read().flat_groups() {
                    self.build_codec_map(sch_cols.clone(), &mut field_id_code_type_map);
                    // Iterates [ RowData ]
                    for row in rows.iter() {
                        // Iterates RowData -> [ Option<FieldVal>, column_id ]
                        for (val, col) in row.fields.iter().zip(sch_cols.fields().iter()) {
                            if let Some(v) = val {
                                schema_columns_value_type_map
                                    .entry(col.id)
                                    .or_insert_with(|| v.value_type());
                                column_values_map
                                    .entry(col.id)
                                    .or_insert_with(Vec::new)
                                    .push((row.ts, v.clone()));
                            }
                        }
                    }
                }
            }

            // Merge the collected data.
            let merged_series_data = Self::merge_series_data(
                *sid,
                column_values_map,
                schema_columns_value_type_map,
                max_level_ts,
                data_block_size,
            );

            // Write the merged data into files.
            for (field_id, dlt_blks, tsm_blks) in merged_series_data {
                let (table_field_id, _) = split_id(field_id);
                let encoding = DataBlockEncoding::new(
                    Encoding::Default,
                    field_id_code_type_map
                        .get(&table_field_id)
                        .copied()
                        .unwrap_or_default(),
                );

                if !dlt_blks.is_empty() {
                    if delta_writer.is_none() {
                        let writer = self.new_writer(true).await?;
                        info!("Flush: File {}(delta) been created.", writer.sequence());
                        delta_writer = Some(writer);
                    };
                    let writer = delta_writer.as_mut().unwrap();
                    for mut data_block in dlt_blks {
                        data_block.set_encodings(encoding);
                        writer
                            .write_block(field_id, &data_block)
                            .await
                            .context(error::WriteTsmSnafu)?;
                    }
                }
                if !tsm_blks.is_empty() {
                    if tsm_writer.is_none() {
                        let writer = self.new_writer(false).await?;
                        info!("Flush: File {}(tsm) been created.", writer.sequence());
                        tsm_writer = Some(writer);
                    }
                    let writer = tsm_writer.as_mut().unwrap();
                    for mut data_block in tsm_blks {
                        data_block.set_encodings(encoding);
                        writer
                            .write_block(field_id, &data_block)
                            .await
                            .context(error::WriteTsmSnafu)?;
                    }
                }
            }
        }

        // Flush the wrote files.
        self.finish_flush_mem_caches(delta_writer, tsm_writer).await
    }

    fn build_codec_map(&self, schema: Arc<TskvTableSchema>, map: &mut HashMap<ColumnId, Encoding>) {
        for i in schema.columns().iter() {
            map.insert(i.id, i.encoding);
        }
    }

    /// For the collected data, sort and dedup by timestamp, and then split by max_level_ts.
    /// Returns [ ( FieldId, Delta_DataBlocks, Tsm_DataBlocks) ]
    fn merge_series_data(
        series_id: SeriesId,
        column_values: HashMap<ColumnId, Vec<(Timestamp, FieldVal)>>,
        column_types: HashMap<ColumnId, ValueType>,
        max_level_ts: Timestamp,
        data_block_size: usize,
    ) -> Vec<(FieldId, Vec<DataBlock>, Vec<DataBlock>)> {
        let mut cols_data: Vec<(FieldId, Vec<DataBlock>, Vec<DataBlock>)> =
            Vec::with_capacity(column_values.len());

        for (col, mut values) in column_values.into_iter() {
            if let Some(typ) = column_types.get(&col) {
                values.sort_by_key(|a| a.0);
                utils::dedup_front_by_key(&mut values, |a| a.0);

                let field_id = model_utils::unite_id(col, series_id);
                let mut delta_blocks = Vec::new();
                let mut tsm_blocks = Vec::new();
                let mut tsm_blk = DataBlock::new(data_block_size, *typ);
                let mut delta_blk = DataBlock::new(data_block_size, *typ);
                for (ts, v) in values {
                    if ts > max_level_ts {
                        tsm_blk.insert(v.data_value(ts));
                        if tsm_blk.len() >= data_block_size {
                            tsm_blocks.push(tsm_blk);
                            tsm_blk = DataBlock::new(data_block_size, *typ);
                        }
                    } else {
                        delta_blk.insert(v.data_value(ts));
                        if delta_blk.len() >= data_block_size {
                            delta_blocks.push(delta_blk);
                            delta_blk = DataBlock::new(data_block_size, *typ);
                        }
                    }
                }
                if !delta_blk.is_empty() {
                    delta_blocks.push(delta_blk);
                }
                if !tsm_blk.is_empty() {
                    tsm_blocks.push(tsm_blk);
                }
                cols_data.push((field_id, delta_blocks, tsm_blocks));
            }
        }

        // Sort by FieldId
        cols_data.sort_by_key(|a| a.0);
        cols_data
    }

    async fn new_writer(&self, is_delta: bool) -> Result<TsmWriter> {
        let dir = if is_delta {
            &self.path_delta
        } else {
            &self.path_tsm
        };
        tsm::new_tsm_writer(dir, self.global_context.file_id_next(), is_delta, 0).await
    }

    /// Flush writers (if they exists) and then generate (`CompactMeta`, `Arc<BloomFilter>`)s
    /// using writers (if they exists).
    async fn finish_flush_mem_caches(
        &self,
        mut delta_writer: Option<TsmWriter>,
        mut tsm_writer: Option<TsmWriter>,
    ) -> Result<Vec<(CompactMeta, Arc<BloomFilter>)>> {
        let compact_meta_builder = CompactMetaBuilder::new(self.ts_family_id);
        if let Some(writer) = tsm_writer.as_mut() {
            writer.write_index().await.context(error::WriteTsmSnafu)?;
            writer.finish().await.context(error::WriteTsmSnafu)?;
            info!(
                "Flush: File: {} write finished ({} B).",
                writer.sequence(),
                writer.size()
            );
        }
        if let Some(writer) = delta_writer.as_mut() {
            writer.write_index().await.context(error::WriteTsmSnafu)?;
            writer.finish().await.context(error::WriteTsmSnafu)?;
            info!(
                "Flush: File: {} write finished ({} B).",
                writer.sequence(),
                writer.size()
            );
        }

        let mut column_file_metas = vec![];
        if let Some(writer) = tsm_writer {
            column_file_metas.push((
                compact_meta_builder.build_tsm(
                    writer.sequence(),
                    writer.size(),
                    1,
                    writer.min_ts(),
                    writer.max_ts(),
                ),
                Arc::new(writer.bloom_filter_cloned()),
            ));
        }
        if let Some(writer) = delta_writer {
            column_file_metas.push((
                compact_meta_builder.build_delta(
                    writer.sequence(),
                    writer.size(),
                    1,
                    writer.min_ts(),
                    writer.max_ts(),
                ),
                Arc::new(writer.bloom_filter_cloned()),
            ));
        }

        // Sort by File id.
        column_file_metas.sort_by_key(|c| c.0.file_id);

        Ok(column_file_metas)
    }
}

pub async fn run_flush_memtable_job(
    req: FlushReq,
    global_context: Arc<GlobalContext>,
    version_set: Arc<tokio::sync::RwLock<VersionSet>>,
    summary_task_sender: Sender<SummaryTask>,
    compact_task_sender: Option<Sender<CompactTask>>,
) -> Result<()> {
    let mut all_mems = vec![];
    let mut tsf_caches: HashMap<TseriesFamilyId, Vec<Arc<RwLock<MemCache>>>> =
        HashMap::with_capacity(req.mems.len());
    {
        info!("Flush: Running flush job on {} MemCaches", req.mems.len());
        if req.mems.is_empty() {
            return Ok(());
        }
        for (tf, mem) in req.mems.into_iter() {
            tsf_caches.entry(tf).or_default().push(mem);
        }
    }

    let mut version_edits: Vec<VersionEdit> = vec![];
    let mut file_metas: HashMap<ColumnFileId, Arc<BloomFilter>> = HashMap::new();
    for (tsf_id, caches) in tsf_caches.into_iter() {
        if caches.is_empty() {
            continue;
        }
        let tsf_warp = version_set.read().await.get_tsfamily_by_tf_id(tsf_id).await;
        if let Some(tsf) = tsf_warp {
            // todo: build path by vnode data
            let (storage_opt, version, database) = {
                let tsf_rlock = tsf.read().await;
                tsf_rlock.update_last_modfied().await;
                (
                    tsf_rlock.storage_opt(),
                    tsf_rlock.version(),
                    tsf_rlock.database(),
                )
            };

            let path_tsm = storage_opt.tsm_dir(&database, tsf_id);
            let path_delta = storage_opt.delta_dir(&database, tsf_id);

            let flush_task =
                FlushTask::new(caches, tsf_id, global_context.clone(), path_tsm, path_delta);
            all_mems.extend(flush_task.mem_caches.clone());

            flush_task
                .run(version, &mut version_edits, &mut file_metas)
                .await?;

            tsf.read().await.update_last_modfied().await;

            if let Some(sender) = compact_task_sender.as_ref() {
                if let Err(e) = sender.send(CompactTask::Vnode(tsf_id)).await {
                    warn!("failed to send compact task({}), {}", tsf_id, e);
                }
            }
        }
    }

    info!("Flush: Flush finished, version edits: {:?}", version_edits);

    let (task_state_sender, task_state_receiver) = oneshot::channel();
    let task = SummaryTask::new_column_file_task(file_metas, version_edits, task_state_sender);

    if let Err(e) = summary_task_sender.send(task).await {
        warn!("failed to send Summary task, {}", e);
    }

    if timeout(Duration::from_secs(10), task_state_receiver)
        .await
        .is_ok()
    {
        all_mems.iter().for_each(|mem| mem.write().flushed = true)
    } else {
        error!("Failed recv summary call back, may case inconsistency of data temporarily");
        all_mems.iter().for_each(|mem| mem.write().flushed = true)
    }

    Ok(())
}

#[cfg(test)]
pub mod flush_tests {
    use std::collections::HashMap;
    use std::path::PathBuf;
    use std::sync::Arc;

    use lru_cache::asynchronous::ShardedCache;
    use memory_pool::{GreedyMemoryPool, MemoryPoolRef};
    use models::codec::Encoding;
    use models::schema::{ColumnType, TableColumn, TskvTableSchema};
    use models::{utils as model_utils, ColumnId, FieldId, ValueType};
    use parking_lot::RwLock;
    use utils::dedup_front_by_key;

    use super::FlushTask;
<<<<<<< HEAD
    use crate::compaction::FlushReq;
    use crate::context::GlobalContext;
    use crate::file_system::file_manager;
    use crate::kv_option::Options;
    use crate::memcache::test::put_rows_to_cache;
    use crate::memcache::{DataType, FieldVal, MemCache};
    use crate::summary::{CompactMeta, VersionEdit};
    use crate::tseries_family::{LevelInfo, Version, FLUSH_REQ};
    use crate::tsm::codec::DataBlockEncoding;
    use crate::tsm::tsm_reader_tests::read_and_check;
    use crate::tsm::{DataBlock, TsmReader};
    use crate::version_set::VersionSet;
    use crate::{file_utils, tseries_family};

    pub fn default_with_field_id(ids: Vec<ColumnId>) -> TskvTableSchema {
=======
    use crate::context::GlobalContext;
    use crate::file_utils;
    use crate::kv_option::Options;
    use crate::memcache::test::put_rows_to_cache;
    use crate::memcache::MemCache;
    use crate::tseries_family::{LevelInfo, Version};
    use crate::tsm::codec::DataBlockEncoding;
    use crate::tsm::tsm_reader_tests::read_and_check;
    use crate::tsm::{DataBlock, TsmReader};

    pub fn default_table_schema(ids: Vec<ColumnId>) -> TskvTableSchema {
>>>>>>> 5a70213f
        let fields = ids
            .iter()
            .map(|i| TableColumn {
                id: *i,
                name: i.to_string(),
                column_type: ColumnType::Field(ValueType::Unknown),
                encoding: Encoding::Default,
            })
            .collect();

        TskvTableSchema::new(
            "cnosdb".to_string(),
            "public".to_string(),
            "".to_string(),
            fields,
        )
    }

    #[test]
    fn test_sort_dedup() {
        #[rustfmt::skip]
            let mut data = vec![
            (1, 11), (1, 12), (2, 21), (3, 3), (2, 22), (4, 41), (4, 42),
        ];
        data.sort_by_key(|a| a.0);
        println!("{:?}", &data);
        assert_eq!(
            &data,
            &vec![(1, 11), (1, 12), (2, 21), (2, 22), (3, 3), (4, 41), (4, 42)]
        );
        dedup_front_by_key(&mut data, |a| a.0);
        println!("{:?}", &data);
        assert_eq!(&data, &vec![(1, 12), (2, 22), (3, 3), (4, 42)]);
    }

    #[tokio::test]
    async fn test_flush() {
        let mut config = config::get_config("../config/config.toml");
        config.storage.path = "/tmp/test/flush/test_flush".to_string();
        config.log.path = "/tmp/test/flush/test_flush/logs".to_string();
        trace::init_default_global_tracing(&config.log.path, "tskv.log", "debug");

        let dir: PathBuf = config.storage.path.clone().into();
        let _ = std::fs::remove_dir_all(&dir);
        std::fs::create_dir_all(&dir).unwrap();
        let tsm_dir = dir.join("tsm");
        let delta_dir = dir.join("delta");
        let memory_pool: MemoryPoolRef = Arc::new(GreedyMemoryPool::new(1024 * 1024 * 1024));
        let mut caches = vec![
            MemCache::new(1, 16, 0, &memory_pool),
            MemCache::new(1, 16, 0, &memory_pool),
            MemCache::new(1, 16, 0, &memory_pool),
        ];

        #[rustfmt::skip]
            let _skip_fmt = {
            put_rows_to_cache(&mut caches[0], 1, 1, default_table_schema(vec![0, 1, 2]), (3, 4), false);
            put_rows_to_cache(&mut caches[0], 1, 2, default_table_schema(vec![0, 1, 3]), (1, 2), false);
            put_rows_to_cache(&mut caches[0], 1, 3, default_table_schema(vec![0, 1, 2, 3]), (5, 5), true);
            put_rows_to_cache(&mut caches[0], 1, 3, default_table_schema(vec![0, 1, 2, 3]), (5, 6), false);
            put_rows_to_cache(&mut caches[1], 2, 1, default_table_schema(vec![0, 1, 2]), (9, 10), false);
            put_rows_to_cache(&mut caches[1], 2, 2, default_table_schema(vec![0, 1, 3]), (7, 8), false);
            put_rows_to_cache(&mut caches[1], 2, 3, default_table_schema(vec![0, 1, 2, 3]), (11, 11), true);
            put_rows_to_cache(&mut caches[1], 2, 3, default_table_schema(vec![0, 1, 2, 3]), (11, 12), false);
            put_rows_to_cache(&mut caches[2], 3, 1, default_table_schema(vec![0, 1, 2]), (15, 16), false);
            put_rows_to_cache(&mut caches[2], 3, 2, default_table_schema(vec![0, 1, 3]), (13, 14), false);
            put_rows_to_cache(&mut caches[2], 3, 3, default_table_schema(vec![0, 1, 2, 3]), (17, 17), true);
            put_rows_to_cache(&mut caches[2], 3, 3, default_table_schema(vec![0, 1, 2, 3]), (17, 18), false);
            "skip_fmt"
        };

        let max_level_ts = 10;

        // | === SeriesId: 1 === |
        // Ts:    1,    2,    3,    4,    5,    5, 6
        // Col_0: 1,    2,    3,    4,    None, 5, 6
        // Col_1: 1,    2,    3,    4,    None, 5, 6
        // Col_2: None, None, 3,    4,    None, 5, 6
        // Col_3: 1,    2,    None, None, None, 5, 6
        // | === SeriesId: 2 === |
        // Ts:    7,    8,    9,    10
        // Col_0: 7,    8,    9,    10
        // Col_1: 7,    8,    9,    10
        // Col_2: None, None, 9,    10
        // Col_3: 7,    8,    None, None
        #[rustfmt::skip]
            let expected_delta_data: HashMap<FieldId, Vec<DataBlock>> = HashMap::from([
            (model_utils::unite_id(0, 1), vec![DataBlock::F64 { ts: vec![1, 2, 3, 4, 5, 6], val: vec![1.0, 2.0, 3.0, 4.0, 5.0, 6.0], enc: DataBlockEncoding::default() }]),
            (model_utils::unite_id(1, 1), vec![DataBlock::F64 { ts: vec![1, 2, 3, 4, 5, 6], val: vec![1.0, 2.0, 3.0, 4.0, 5.0, 6.0], enc: DataBlockEncoding::default() }]),
            (model_utils::unite_id(2, 1), vec![DataBlock::F64 { ts: vec![3, 4, 5, 6], val: vec![3.0, 4.0, 5.0, 6.0], enc: DataBlockEncoding::default() }]),
            (model_utils::unite_id(3, 1), vec![DataBlock::F64 { ts: vec![1, 2, 5, 6], val: vec![1.0, 2.0, 5.0, 6.0], enc: DataBlockEncoding::default() }]),
            (model_utils::unite_id(0, 2), vec![DataBlock::F64 { ts: vec![7, 8, 9, 10], val: vec![7.0, 8.0, 9.0, 10.0], enc: DataBlockEncoding::default() }]),
            (model_utils::unite_id(1, 2), vec![DataBlock::F64 { ts: vec![7, 8, 9, 10], val: vec![7.0, 8.0, 9.0, 10.0], enc: DataBlockEncoding::default() }]),
            (model_utils::unite_id(2, 2), vec![DataBlock::F64 { ts: vec![9, 10], val: vec![9.0, 10.0], enc: DataBlockEncoding::default() }]),
            (model_utils::unite_id(3, 2), vec![DataBlock::F64 { ts: vec![7, 8], val: vec![7.0, 8.0], enc: DataBlockEncoding::default() }]),
        ]);

        // | === SeriesId: 2 === |
        // Ts:    11,   11, 12
        // Col_0: None, 11, 12
        // Col_1: None, 11, 12
        // Col_2: None, 11, 12
        // Col_3: None, 11, 12
        // | === SeriesId: 3 === |
        // Ts:    13,   14,   15,   16,   16,   17, 18
        // Col_0: 13,   14,   15,   16,   None, 17, 18
        // Col_1: 13,   14,   15,   16,   None, 17, 18
        // Col_2: None, None, 15,   16,   None, 17, 18
        // Col_3: 13,   14,   None, None, None, 17, 18
        #[rustfmt::skip]
            let expected_tsm_data: HashMap<FieldId, Vec<DataBlock>> = HashMap::from([
            (model_utils::unite_id(0, 2), vec![DataBlock::F64 { ts: vec![11, 12], val: vec![11.0, 12.0], enc: DataBlockEncoding::default() }]),
            (model_utils::unite_id(1, 2), vec![DataBlock::F64 { ts: vec![11, 12], val: vec![11.0, 12.0], enc: DataBlockEncoding::default() }]),
            (model_utils::unite_id(2, 2), vec![DataBlock::F64 { ts: vec![11, 12], val: vec![11.0, 12.0], enc: DataBlockEncoding::default() }]),
            (model_utils::unite_id(3, 2), vec![DataBlock::F64 { ts: vec![11, 12], val: vec![11.0, 12.0], enc: DataBlockEncoding::default() }]),
            (model_utils::unite_id(0, 3), vec![DataBlock::F64 { ts: vec![13, 14, 15, 16, 17, 18], val: vec![13.0, 14.0, 15.0, 16.0, 17.0, 18.0], enc: DataBlockEncoding::default() }]),
            (model_utils::unite_id(1, 3), vec![DataBlock::F64 { ts: vec![13, 14, 15, 16, 17, 18], val: vec![13.0, 14.0, 15.0, 16.0, 17.0, 18.0], enc: DataBlockEncoding::default() }]),
            (model_utils::unite_id(2, 3), vec![DataBlock::F64 { ts: vec![15, 16, 17, 18], val: vec![15.0, 16.0, 17.0, 18.0], enc: DataBlockEncoding::default() }]),
            (model_utils::unite_id(3, 3), vec![DataBlock::F64 { ts: vec![13, 14, 17, 18], val: vec![13.0, 14.0, 17.0, 18.0], enc: DataBlockEncoding::default() }]),
        ]);

        let ts_family_id = 1;
        let database = Arc::new("test_db".to_string());

        let caches = caches
            .into_iter()
            .map(|c| Arc::new(RwLock::new(c)))
            .collect();
        let global_context = Arc::new(GlobalContext::new());
        let options = Options::from(&config);
        #[rustfmt::skip]
            let version = Arc::new(Version {
            ts_family_id,
            database: database.clone(),
            storage_opt: options.storage.clone(),
            last_seq: 1,
            max_level_ts,
            levels_info: LevelInfo::init_levels(database, 0, options.storage),
            tsm_reader_cache: Arc::new(ShardedCache::with_capacity(1)),
        });
        let flush_task = FlushTask::new(caches, 1, global_context, &tsm_dir, &delta_dir);
        let mut version_edits = vec![];
        let mut file_metas = HashMap::new();
        flush_task
            .run(version, &mut version_edits, &mut file_metas)
            .await
            .unwrap();

        assert_eq!(version_edits.len(), 1);
        let ve = version_edits.get(0).unwrap();
        assert_eq!(ve.max_level_ts, 18);
        assert_eq!(ve.add_files.len(), 2);
        assert!(ve.del_files.is_empty());

        let (mut tsm_reader, mut dlt_reader) = (None, None);
        for cm in ve.add_files.iter() {
            if cm.is_delta {
                assert_eq!(cm.file_size, 377);
                assert_eq!(cm.min_ts, 1);
                assert_eq!(cm.max_ts, 10);
                let file_path = file_utils::make_delta_file_name(&delta_dir, cm.file_id);
                dlt_reader = Some(TsmReader::open(file_path).await.unwrap())
            } else {
                assert_eq!(cm.file_size, 366);
                assert_eq!(cm.min_ts, 11);
                assert_eq!(cm.max_ts, 18);
                let file_path = file_utils::make_tsm_file_name(&tsm_dir, cm.file_id);
                tsm_reader = Some(TsmReader::open(file_path).await.unwrap())
            }
        }

        read_and_check(tsm_reader.as_ref().unwrap(), expected_tsm_data)
            .await
            .unwrap();
        read_and_check(dlt_reader.as_ref().unwrap(), expected_delta_data)
            .await
            .unwrap();
    }
}<|MERGE_RESOLUTION|>--- conflicted
+++ resolved
@@ -1,51 +1,11 @@
-<<<<<<< HEAD
-use std::cmp::max;
-use std::collections::HashMap;
-use std::iter::Peekable;
-use std::path::{Path, PathBuf};
-use std::rc::Rc;
-use std::slice;
-use std::sync::Arc;
-=======
 use std::collections::HashMap;
 use std::path::{Path, PathBuf};
 use std::sync::Arc;
 use std::time::Duration;
->>>>>>> 5a70213f
 
 use models::codec::Encoding;
 use models::schema::TskvTableSchema;
 use models::utils::split_id;
-<<<<<<< HEAD
-use models::{
-    utils as model_utils, ColumnId, FieldId, FieldInfo, RwLockRef, SeriesId, SeriesKey, Timestamp,
-    ValueType,
-};
-use parking_lot::{Mutex, RwLock};
-use regex::internal::Input;
-use snafu::{NoneError, OptionExt, ResultExt};
-use tokio::select;
-use tokio::sync::mpsc::{self, UnboundedSender};
-use tokio::sync::oneshot;
-use tokio::sync::oneshot::Sender;
-use trace::{debug, error, info, log_error, warn};
-
-use crate::compaction::FlushReq;
-use crate::context::GlobalContext;
-use crate::database::Database;
-use crate::error::{self, Error, Result};
-use crate::index::IndexResult;
-use crate::kv_option::Options;
-use crate::memcache::{DataType, FieldVal, MemCache, SeriesData};
-use crate::summary::{
-    CompactMeta, CompactMetaBuilder, SummaryTask, VersionEdit, WriteSummaryRequest,
-};
-use crate::tseries_family::{LevelInfo, Version};
-use crate::tsm::codec::DataBlockEncoding;
-use crate::tsm::{self, DataBlock, TsmWriter};
-use crate::version_set::VersionSet;
-use crate::TseriesFamilyId;
-=======
 use models::{utils as model_utils, ColumnId, FieldId, SeriesId, Timestamp, ValueType};
 use parking_lot::RwLock;
 use snafu::ResultExt;
@@ -65,7 +25,6 @@
 use crate::tsm::{self, DataBlock, TsmWriter};
 use crate::version_set::VersionSet;
 use crate::{ColumnFileId, TseriesFamilyId};
->>>>>>> 5a70213f
 
 struct FlushingBlock {
     pub field_id: FieldId,
@@ -481,23 +440,6 @@
     use utils::dedup_front_by_key;
 
     use super::FlushTask;
-<<<<<<< HEAD
-    use crate::compaction::FlushReq;
-    use crate::context::GlobalContext;
-    use crate::file_system::file_manager;
-    use crate::kv_option::Options;
-    use crate::memcache::test::put_rows_to_cache;
-    use crate::memcache::{DataType, FieldVal, MemCache};
-    use crate::summary::{CompactMeta, VersionEdit};
-    use crate::tseries_family::{LevelInfo, Version, FLUSH_REQ};
-    use crate::tsm::codec::DataBlockEncoding;
-    use crate::tsm::tsm_reader_tests::read_and_check;
-    use crate::tsm::{DataBlock, TsmReader};
-    use crate::version_set::VersionSet;
-    use crate::{file_utils, tseries_family};
-
-    pub fn default_with_field_id(ids: Vec<ColumnId>) -> TskvTableSchema {
-=======
     use crate::context::GlobalContext;
     use crate::file_utils;
     use crate::kv_option::Options;
@@ -509,7 +451,6 @@
     use crate::tsm::{DataBlock, TsmReader};
 
     pub fn default_table_schema(ids: Vec<ColumnId>) -> TskvTableSchema {
->>>>>>> 5a70213f
         let fields = ids
             .iter()
             .map(|i| TableColumn {
