use std::borrow::Borrow;
use std::mem::size_of;
use std::ops::Index;
use std::path::{self, Path, PathBuf};
use std::{collections::HashMap, sync::Arc};

<<<<<<< HEAD
use super::utils::{decode_series_id_list, encode_inverted_index_key, encode_series_id_list};
use super::*;
use config::GlobalConfig;
use models::{utils, FieldId, FieldInfo, SeriesInfo, SeriesKey, Tag, ValueType};
=======
use bytes::BufMut;
use chrono::format::format;
use config::Config;
use models::{FieldId, FieldInfo, SeriesInfo, SeriesKey, Tag, ValueType};
use once_cell::sync::OnceCell;
use parking_lot::RwLock;

use super::{errors, utils, IndexEngine, IndexError, IndexResult};
>>>>>>> d9c9456e

const SERIES_KEY_PREFIX: &str = "_series_key_";
const TABLE_SCHEMA_PREFIX: &str = "_table_schema_";

#[derive(Debug, Clone)]
pub struct IndexConfig {
    pub path: String,
}

impl From<&Config> for IndexConfig {
    fn from(config: &Config) -> Self {
        Self {
            path: config.storage.path.clone(),
        }
    }
}

pub fn index_manger(path: impl AsRef<Path>) -> &'static Arc<RwLock<DbIndexMgr>> {
    static INSTANCE: OnceCell<Arc<RwLock<DbIndexMgr>>> = OnceCell::new();
    INSTANCE.get_or_init(|| Arc::new(RwLock::new(DbIndexMgr::new(path))))
}

#[derive(Debug)]
pub struct DbIndexMgr {
    base_path: PathBuf,
    indexs: HashMap<String, Arc<RwLock<DBIndex>>>,
}

impl DbIndexMgr {
    pub fn new(index_base_path: impl AsRef<Path>) -> Self {
        Self {
            base_path: index_base_path.as_ref().into(),
            indexs: HashMap::new(),
        }
    }

    pub fn get_db_index(&mut self, db: &String) -> Arc<RwLock<DBIndex>> {
        let index = self
            .indexs
            .entry(db.clone())
            .or_insert_with(|| Arc::new(RwLock::new(DBIndex::new(self.base_path.join(db)))));

        return index.clone();
    }
}

#[derive(Debug)]
pub struct DBIndex {
    path: PathBuf,

    storage: IndexEngine,
    series_cache: HashMap<u32, Vec<SeriesKey>>,

    schema_id: HashMap<String, u32>,
    table_schema: HashMap<String, Vec<FieldInfo>>,
}

impl From<&str> for DBIndex {
    fn from(path: &str) -> Self {
        DBIndex::new(&path.to_string())
    }
}

impl DBIndex {
    pub fn new(path: impl AsRef<Path>) -> Self {
        let path = path.as_ref();
        Self {
            storage: IndexEngine::new(path),
            series_cache: HashMap::new(),
            table_schema: HashMap::new(),
            schema_id: HashMap::new(),

            path: path.into(),
        }
    }

    pub fn get_from_cache(&self, info: &mut SeriesInfo) -> Option<u64> {
        let series_key = SeriesKey::from(info.borrow());
        let (hash_id, _) = utils::split_id(series_key.hash());
        let stroage_key = format!("{}{}", SERIES_KEY_PREFIX, hash_id);

        if let Some(keys) = self.series_cache.get(&hash_id) {
            if let Some(k) = keys.iter().find(|key| series_key.eq(key)) {
                let id = k.id();
                if let Ok(()) = self.chech_field_type_from_cache(id, info) {
                    return Some(id);
                }
            }
        }

        None
    }

    pub fn add_series_if_not_exists(&mut self, info: &mut SeriesInfo) -> errors::IndexResult<u64> {
        let mut series_key = SeriesKey::from(info.borrow());
        let (hash_id, _) = utils::split_id(series_key.hash());
        let stroage_key = format!("{}{}", SERIES_KEY_PREFIX, hash_id);

        // load index first from cache,or else from storage and than cache it!
        let mut keys: &mut Vec<SeriesKey> = &mut vec![];
        match self.series_cache.get_mut(&hash_id) {
            Some(v) => keys = v,
            None => {
                if let Some(data) = self.storage.get(stroage_key.as_bytes())? {
                    if let Ok(v) = bincode::deserialize(&data) {
                        self.series_cache.insert(hash_id, v);
                        keys = self.series_cache.get_mut(&hash_id).unwrap();
                    }
                }
            }
        }

        let mut found = false;
        let mut id = 0_u64;
        //if exist return series_id
        if let Some(k) = keys.iter().find(|key| series_key.eq(key)) {
            id = k.id();
            found = true;
        }

        if found {
            self.check_field_type_or_else_add(id, info)?;
            return Ok(id);
        }

        //if not exist add it!
        let id = utils::unite_id(hash_id as u64, self.storage.incr_id()?);
        series_key.set_id(id);
        for tag in series_key.tags() {
            let key = encode_inverted_index_key(series_key.table(), &tag.key, &tag.value);
            self.storage.push(&key, id.to_be_bytes().as_ref())?;
        }

        keys.push(series_key);
        self.storage
            .set(stroage_key.as_bytes(), &bincode::serialize(&keys).unwrap())?;

        self.check_field_type_or_else_add(id, info)?;

        Ok(id)
    }

<<<<<<< HEAD
    fn chech_field_type_from_cache(&self, series_id: u64, info: &mut SeriesInfo) -> IndexResult<()> {
=======
    fn chech_field_type_from_cache(
        &self,
        series_id: u64,
        info: &mut SeriesInfo,
    ) -> IndexResult<()> {
>>>>>>> d9c9456e
        if let Some(schema) = self.table_schema.get(info.table()) {
            for field in info.field_infos() {
                if let Some(v) = schema.iter().find(|item| field.eq(item)) {
                    if field.value_type() == v.value_type() {
                        field.set_field_id(utils::unite_id(v.field_id(), series_id));
                    } else {
                        return Err(IndexError::FieldType);
                    }
                } else {
                    return Err(IndexError::NotFoundField);
                }
            }

<<<<<<< HEAD
            for it in schema.iter() {
                if it.is_tag() {
                    continue;
                }
            }

=======
>>>>>>> d9c9456e
            for tag in info.tags() {
                let mut field = FieldInfo::from(tag);
                if let Some(v) = schema.iter().find(|item| field.eq(item)) {
                    if field.value_type() == v.value_type() {
                        field.set_field_id(utils::unite_id(v.field_id(), series_id));
                    } else {
                        return Err(IndexError::FieldType);
                    }
                } else {
                    return Err(IndexError::NotFoundField);
                }
            }

<<<<<<< HEAD
            info.set_schema_id(self.table_schema_id(info.table()));

=======
>>>>>>> d9c9456e
            Ok(())
        } else {
            return Err(IndexError::NotFoundField);
        }
    }

<<<<<<< HEAD
    fn check_field_type_or_else_add(&mut self, series_id: u64, info: &mut SeriesInfo) -> IndexResult<()> {
=======
    fn check_field_type_or_else_add(
        &mut self,
        series_id: u64,
        info: &mut SeriesInfo,
    ) -> IndexResult<()> {
>>>>>>> d9c9456e
        //load schema first from cache,or else from storage and than cache it!
        let mut schema: &mut Vec<FieldInfo> = &mut vec![];
        match self.table_schema.get_mut(info.table()) {
            Some(fields) => schema = fields,
            None => {
                let key = format!("{}{}", TABLE_SCHEMA_PREFIX, info.table());
                if let Some(data) = self.storage.get(key.as_bytes())? {
                    if let Ok(list) = bincode::deserialize(&data) {
                        self.table_schema.insert(info.table().to_string(), list);
                        schema = self.table_schema.get_mut(info.table()).unwrap();
                    }
                }
            }
        }

        let mut schema_change = false;
        let mut check_fn = |field: &mut FieldInfo| -> IndexResult<()> {
            match schema.iter().find(|item| field.eq(item)) {
                Some(v) => {
                    if field.value_type() != v.value_type() {
                        return Err(IndexError::FieldType);
                    }

                    field.set_field_id(utils::unite_id(v.field_id(), series_id));
                }
                None => {
                    schema_change = true;

                    let index = (schema.len() + 1) as u64;

                    let mut clone = field.clone();
                    clone.set_field_id(index);
                    schema.push(clone);

                    field.set_field_id(utils::unite_id(index, series_id));
                }
            }
            Ok(())
        };

        //check fields
        for field in info.field_infos() {
            check_fn(field)?
        }

        //check tags
        for tag in info.tags() {
            check_fn(&mut FieldInfo::from(tag))?
        }

        for it in schema.iter() {
            match info.field_infos().iter().find(|item| it.eq(item)) {
                Some(v) => {}
                None => {
                    if !it.is_tag() {
                        info.push_field_fill(it.clone())
                    }
                }
            }
        }

        //schema changed store it
        if schema_change {
            let data = bincode::serialize(schema).unwrap();
            let key = format!("{}{}", TABLE_SCHEMA_PREFIX, info.table());
            self.storage.set(key.as_bytes(), &data)?;

            info.set_schema_id(self.incr_schema_id(info.table()));
        } else {
            info.set_schema_id(self.table_schema_id(info.table()));
        }

        Ok(())
    }

    pub fn get_table_schema(&mut self, tab: &String) -> IndexResult<Option<Vec<FieldInfo>>> {
        if let Some(fields) = self.table_schema.get(tab) {
            return Ok(Some(fields.to_vec()));
        }

        let key = format!("{}{}", TABLE_SCHEMA_PREFIX, tab);
        if let Some(data) = self.storage.get(key.as_bytes())? {
            if let Ok(list) = bincode::deserialize::<Vec<FieldInfo>>(&data) {
                let clone = list.to_vec();
                self.table_schema.insert(tab.to_string(), list);
                return Ok(Some(clone));
            }
        }

        Ok(None)
    }

    pub fn table_schema_id(&self, tab: &String) -> u32 {
        if let Some(v) = self.schema_id.get(tab) {
            return *v;
        }

        return 1;
    }

    pub fn incr_schema_id(&mut self, tab: &String) -> u32 {
        let v = self.schema_id.entry(tab.clone()).or_insert(1);

        *v = *v + 1;

        return *v;
    }

    pub async fn del_table_schema(&mut self, tab: &String) -> IndexResult<()> {
        self.table_schema.remove(tab);

        let key = format!("{}{}", TABLE_SCHEMA_PREFIX, tab);
        self.storage.delete(key.as_bytes())?;

        Ok(())
    }

    pub async fn flush(&mut self) -> IndexResult<()> {
        self.storage.flush();
        Ok(())
    }

    pub fn get_series_info_list(&self, sids: &[u64]) -> Vec<SeriesInfo> {
        todo!()
    }

    pub fn get_series_key(&mut self, sid: u64) -> IndexResult<Option<SeriesKey>> {
        let (hash_id, _) = utils::split_id(sid);
        let stroage_key = format!("{}{}", SERIES_KEY_PREFIX, hash_id);

        // load index first from cache,or else from storage and than cache it!
        let mut keys: &mut Vec<SeriesKey> = &mut vec![];
        if let Some(v) = self.series_cache.get_mut(&hash_id) {
            keys = v;
        } else if let Some(data) = self.storage.get(stroage_key.as_bytes())? {
            if let Ok(v) = bincode::deserialize(&data) {
                self.series_cache.insert(hash_id, v);
                keys = self.series_cache.get_mut(&hash_id).unwrap();
            }
        }

        if let Some(k) = keys.iter().find(|key| key.id() == sid) {
            return Ok(Some(k.clone()));
        }

        Ok(None)
    }

    pub async fn del_series_info(&mut self, sid: u64) -> IndexResult<()> {
        let (hash_id, _) = utils::split_id(sid);
        self.series_cache.remove(&hash_id);

        let stroage_key = format!("{}{}", SERIES_KEY_PREFIX, hash_id);
        if let Some(data) = self.storage.get(stroage_key.as_bytes())? {
            if let Ok(keys) = bincode::deserialize::<Vec<SeriesKey>>(&data) {
                if let Some(key) = keys.iter().find(|key| key.id() == sid) {
                    for tag in key.tags() {
                        let key = encode_inverted_index_key(key.table(), &tag.key, &tag.value);
                        if let Some(data) = self.storage.get(&key)? {
                            let mut id_list = decode_series_id_list(&data)?;
                            if let Ok(index) = id_list.binary_search(&sid) {
                                id_list.remove(index);
                            }

                            let data = encode_series_id_list(&id_list);
                            self.storage.set(&key, &data)?;
                        }
                    }

                    let keys: Vec<&SeriesKey> = keys.iter().filter(|k| k.id() != sid).collect();
                    self.storage
                        .set(stroage_key.as_bytes(), &bincode::serialize(&keys).unwrap())?;
                }
            }
        }

        Ok(())
    }

    pub async fn get_series_id_list(&self, tab: &String, tags: &Vec<Tag>) -> IndexResult<Vec<u64>> {
        let mut result: Vec<u64> = vec![];
        if tags.is_empty() {
            let mut it = self.storage.prefix(format!("{}.", tab).as_bytes());
            loop {
                if let Some(kv) = it.next() {
                    if let Ok(kv) = kv {
                        let id_list = decode_series_id_list(&kv.1)?;
                        result = utils::or_u64(&result, &id_list);
                    } else {
                        return Err(IndexError::IndexStroage {
                            msg: format!("scan prefix: {}", tab),
                        });
                    }
                } else {
                    break;
                }
            }

            return Ok(result);
        }

        let key = encode_inverted_index_key(tab, &tags[0].key, &tags[0].value);
        if let Some(data) = self.storage.get(&key)? {
            result = decode_series_id_list(&data)?;
            if tags.len() == 1 {
                return Ok(result);
            }
        }

        for tag in &tags[1..] {
            let key = encode_inverted_index_key(tab, &tag.key, &tag.value);
            if let Some(data) = self.storage.get(&key)? {
                let id_list = decode_series_id_list(&data)?;
                result = utils::and_u64(&result, &id_list);
            } else {
                return Ok(vec![]);
            }
        }

        Ok(result)
    }
}<|MERGE_RESOLUTION|>--- conflicted
+++ resolved
@@ -4,21 +4,17 @@
 use std::path::{self, Path, PathBuf};
 use std::{collections::HashMap, sync::Arc};
 
-<<<<<<< HEAD
 use super::utils::{decode_series_id_list, encode_inverted_index_key, encode_series_id_list};
 use super::*;
-use config::GlobalConfig;
-use models::{utils, FieldId, FieldInfo, SeriesInfo, SeriesKey, Tag, ValueType};
-=======
+
 use bytes::BufMut;
 use chrono::format::format;
 use config::Config;
-use models::{FieldId, FieldInfo, SeriesInfo, SeriesKey, Tag, ValueType};
+use models::{utils, FieldId, FieldInfo, SeriesInfo, SeriesKey, Tag, ValueType};
 use once_cell::sync::OnceCell;
 use parking_lot::RwLock;
 
-use super::{errors, utils, IndexEngine, IndexError, IndexResult};
->>>>>>> d9c9456e
+use super::{errors, IndexEngine, IndexError, IndexResult};
 
 const SERIES_KEY_PREFIX: &str = "_series_key_";
 const TABLE_SCHEMA_PREFIX: &str = "_table_schema_";
@@ -161,15 +157,11 @@
         Ok(id)
     }
 
-<<<<<<< HEAD
-    fn chech_field_type_from_cache(&self, series_id: u64, info: &mut SeriesInfo) -> IndexResult<()> {
-=======
     fn chech_field_type_from_cache(
         &self,
         series_id: u64,
         info: &mut SeriesInfo,
     ) -> IndexResult<()> {
->>>>>>> d9c9456e
         if let Some(schema) = self.table_schema.get(info.table()) {
             for field in info.field_infos() {
                 if let Some(v) = schema.iter().find(|item| field.eq(item)) {
@@ -183,15 +175,12 @@
                 }
             }
 
-<<<<<<< HEAD
             for it in schema.iter() {
                 if it.is_tag() {
                     continue;
                 }
             }
 
-=======
->>>>>>> d9c9456e
             for tag in info.tags() {
                 let mut field = FieldInfo::from(tag);
                 if let Some(v) = schema.iter().find(|item| field.eq(item)) {
@@ -205,26 +194,19 @@
                 }
             }
 
-<<<<<<< HEAD
             info.set_schema_id(self.table_schema_id(info.table()));
 
-=======
->>>>>>> d9c9456e
             Ok(())
         } else {
             return Err(IndexError::NotFoundField);
         }
     }
 
-<<<<<<< HEAD
-    fn check_field_type_or_else_add(&mut self, series_id: u64, info: &mut SeriesInfo) -> IndexResult<()> {
-=======
     fn check_field_type_or_else_add(
         &mut self,
         series_id: u64,
         info: &mut SeriesInfo,
     ) -> IndexResult<()> {
->>>>>>> d9c9456e
         //load schema first from cache,or else from storage and than cache it!
         let mut schema: &mut Vec<FieldInfo> = &mut vec![];
         match self.table_schema.get_mut(info.table()) {
