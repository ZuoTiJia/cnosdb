--- conflicted
+++ resolved
@@ -1,15 +1,5 @@
-<<<<<<< HEAD
-use std::borrow::Borrow;
-use std::collections::HashMap;
-use std::fmt::{Debug, Display};
-use std::hash::{Hash, Hasher};
-use std::mem::{self, MaybeUninit};
-use std::ptr::{self, NonNull};
-use std::sync::Arc;
-=======
 mod cache;
 mod sharded;
->>>>>>> 5a70213f
 
 pub use sharded::*;
 
