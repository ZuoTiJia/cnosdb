--- conflicted
+++ resolved
@@ -2,17 +2,9 @@
 
 mod rsa_aes;
 
-<<<<<<< HEAD
-use std::ops::Index;
-use std::{fs, io, os};
-
-use rsa::pkcs8::der::Encode;
-use rsa::{pkcs1, pkcs1v15};
-=======
 use std::{fs, io};
 
 use rsa::pkcs1;
->>>>>>> 5a70213f
 use serde::{Deserialize, Serialize};
 use snafu::Snafu;
 
